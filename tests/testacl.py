--- conflicted
+++ resolved
@@ -56,10 +56,6 @@
             self.assertTrue(self.acl.is_allowed("super", "new", resource))
             self.assertTrue(self.acl.is_any_allowed(["user", "super"],
                 "view", resource))
-<<<<<<< HEAD
-
-=======
->>>>>>> a25e7932
 
         # test "new" operation
         roles = ["writer", "editor"]
@@ -75,10 +71,6 @@
         for resource in ["post", "infor"]:
             self.assertFalse(self.acl.is_any_allowed(roles, "new", resource))
 
-<<<<<<< HEAD
-
-=======
->>>>>>> a25e7932
         roles = ["user", "manager"]
 
         for role in roles:
@@ -100,10 +92,6 @@
 
         self.assertTrue(self.acl.is_any_allowed(roles, "new", "comment"))
 
-<<<<<<< HEAD
-
-=======
->>>>>>> a25e7932
         # test denied rules
         roles = ["manager", "editor"]
 
@@ -115,11 +103,7 @@
     def test_undefined(self):
         # test denied undefined rule
         roles = ["user", "actived_user", "writer", "manager", "editor"]
-<<<<<<< HEAD
-        
-=======
 
->>>>>>> a25e7932
         for resource in ["comment", "post", "news", "infor", "event"]:
             for role in roles:
                 self.assertFalse(self.acl.is_allowed(role, "x", resource))
